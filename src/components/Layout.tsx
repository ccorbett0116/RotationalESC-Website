import { Link, useLocation } from "react-router-dom";
import { Button } from "@/components/ui/button";
import { Badge } from "@/components/ui/badge";
import { ShoppingCart, User, Menu, X, ChevronDown } from "lucide-react";
import { useState, useRef, useEffect } from "react";
import { apiService, CompanyInfo } from "@/services/api";
import { useCart } from "@/contexts/CartContext";
import { ThemeToggle } from "@/components/ThemeToggle";

const Layout = ({ children }: { children: React.ReactNode }) => {
  const location = useLocation();
  const { getTotalItems } = useCart();
  const [isMobileMenuOpen, setIsMobileMenuOpen] = useState(false);
  const [isProductsOpen, setIsProductsOpen] = useState(false);
  const [companyInfo, setCompanyInfo] = useState<CompanyInfo | null>(null);
  const dropdownRef = useRef<HTMLDivElement>(null);

  const navigation = [
    { name: 'Home', href: '/' },
    { name: 'About', href: '/about' },
    { name: 'Shop', href: '/shop' },
    { name: 'Contact', href: '/contact' },
    {
      name: 'Products',
      href: '/shop',
      isDropdown: true,
      categories: [
        {
          title: 'Pumps'
        },
        {
          title: 'Mechanical Seals'
        },
        {
          title: 'Packing'
        },
        {
          title: 'Service & Repair'
        }
      ]
    }
  ];

  const isActive = (path: string) => location.pathname === path;

  // Fetch company info on component mount
  useEffect(() => {
    const fetchCompanyInfo = async () => {
      try {
        const data = await apiService.getCompanyInfo();
        setCompanyInfo(data);
      } catch (error) {
        console.error('Failed to fetch company info:', error);
      }
    };

    fetchCompanyInfo();
  }, []);

  useEffect(() => {
    const handleClickOutside = (event: MouseEvent) => {
      if (dropdownRef.current && !dropdownRef.current.contains(event.target as Node)) {
        setIsProductsOpen(false);
      }
    };

    document.addEventListener('mousedown', handleClickOutside);
    return () => document.removeEventListener('mousedown', handleClickOutside);
  }, []);

  return (
    <div className="min-h-screen bg-background">
      {/* Header */}
      <header className="border-b border-border bg-card relative z-40">
        <div className="max-w-7xl mx-auto px-4 sm:px-6 lg:px-8">
          <div className="flex justify-between items-center h-16">
            

            {/* Desktop Navigation */}
            <nav className="hidden md:flex items-center space-x-6 lg:space-x-8">
              {/* Primary links (exclude Products) */}
              <div className="flex items-center space-x-6">
                {navigation
                  .filter((item) => !item.isDropdown)
                  .map((item) => (
                    <Link
                      key={item.name}
                      to={item.href}
                      className={`px-3 py-2 text-xl font-medium transition-colors ${
                        isActive(item.href)
                          ? 'text-primary border-b-2 border-primary'
                          : 'text-muted-foreground hover:text-foreground'
                      }`}
                    >
                      {item.name}
                    </Link>
                  ))}
              </div>

              {/* Products — separated into its own container */}
              {(() => {
                const product = navigation.find((n) => n.isDropdown);
                if (!product) return null;
                return (
                  <div 
                    className="relative group" 
                    onMouseEnter={() => setIsProductsOpen(true)}
                    onMouseLeave={() => setIsProductsOpen(false)}
                  >
                    <button
                      className={`px-3 py-2 text-xl font-medium transition-colors inline-flex items-center ${
                        isActive(product.href)
                          ? 'text-primary border-b-2 border-primary'
                          : 'text-muted-foreground hover:text-foreground'
                      }`}
                    >
                      {product.name}
                      <ChevronDown
                        className={`ml-1 h-4 w-4 transition-transform duration-200 group-hover:rotate-180`}
                      />
                    </button>

                    <div 
                      className={`absolute right-0 mt-1 w-48 bg-card border border-border rounded-md shadow-lg overflow-hidden transition-all duration-200 ${
                        isProductsOpen ? 'opacity-100 transform scale-100' : 'opacity-0 transform scale-95 pointer-events-none'
                      }`}
                    >
                      <div className="flex flex-col py-2">
                        {product.categories.map((category) => (
                          <Link
                            key={category.title}
                            to={`/products/${category.title.toLowerCase().replace(/ & /g, '-').replace(/ /g, '-')}`}
                            className="px-4 py-2 text-sm text-muted-foreground hover:text-foreground hover:bg-muted transition-colors"
                          >
                            {category.title}
                          </Link>
                        ))}
                      </div>
                    </div>
                  </div>
                );
              })()}
            </nav>

            {/* Right side icons */}
            <div className="flex items-center justify-end flex-1">
              <div className="flex items-center space-x-2 lg:space-x-4">
                <Link to="/account">
                  <Button variant="ghost" size="sm">
                    <User className="h-4 w-4" />
                    <span className="sr-only">Account</span>
                  </Button>
                </Link>
                <Link to="/cart" className="relative">
                  <Button variant="ghost" size="sm">
                    <ShoppingCart className="h-4 w-4" />
                    {getTotalItems() > 0 && (
                      <Badge className="absolute -top-2 -right-2 h-5 w-5 flex items-center justify-center text-xs">
                        {getTotalItems()}
                      </Badge>
                    )}
                    <span className="sr-only">Shopping Cart</span>
                  </Button>
                </Link>
                <ThemeToggle />
              </div>
            </div>

            {/* Mobile menu button - Now separate from other icons */}
            <Button
              variant="ghost"
              size="sm"
              className="md:hidden ml-4"
              onClick={() => setIsMobileMenuOpen(!isMobileMenuOpen)}
            >
              {isMobileMenuOpen ? <X className="h-4 w-4" /> : <Menu className="h-4 w-4" />}
              <span className="sr-only">Toggle menu</span>
            </Button>
          </div>

          {/* Mobile Navigation */}
          {isMobileMenuOpen && (
            <div className="md:hidden py-4 border-t border-border">
              <nav className="flex flex-col space-y-2">
                {navigation.map((item) => (
                  'isDropdown' in item ? (
                    <div key={item.name} className="space-y-2">
                      <button
                        onClick={() => setIsProductsOpen(!isProductsOpen)}
                        className="w-full flex items-center justify-between px-4 py-2 text-base font-medium text-muted-foreground hover:text-foreground"
                      >
                        {item.name}
                        <ChevronDown
                          className={`ml-1 h-4 w-4 transition-transform duration-200 ${
                            isProductsOpen ? 'rotate-180' : ''
                          }`}
                        />
                      </button>
                      
                      {isProductsOpen && (
                        <div className="bg-muted/50 py-2">
                          {item.categories.map((category) => (
                            <Link
                              key={category.title}
                              to={`/products/${category.title.toLowerCase().replace(/ & /g, '-').replace(/ /g, '-')}`}
                              className="block px-8 py-2 text-sm text-muted-foreground hover:text-foreground transition-colors"
                              onClick={() => {
                                setIsProductsOpen(false);
                                setIsMobileMenuOpen(false);
                              }}
                            >
                              {category.title}
                            </Link>
                          ))}
                        </div>
                      )}
                    </div>
                  ) : (
                    <Link
                      key={item.name}
                      to={item.href}
                      className={`block px-4 py-2 text-base font-medium transition-colors ${
                        isActive(item.href)
                          ? 'text-primary bg-primary/10'
                          : 'text-muted-foreground hover:text-foreground'
                      }`}
                      onClick={() => setIsMobileMenuOpen(false)}
                    >
                      {item.name}
                    </Link>
<<<<<<< HEAD

                    {/* Dropdown for Products in Mobile */}
                    {item.isDropdown && (
                      <div className="absolute left-0 z-10 mt-2 w-48 bg-card border border-border rounded-md shadow-lg overflow-hidden">
                        {item.categories.map((category) => (
                          <div key={category.title} className="p-4">
                            <span className="block text-sm font-semibold text-foreground">
                              {category.title}
                            </span>
                          </div>
                        ))}
                      </div>
                    )}
                  </div>
=======
                  )
>>>>>>> 3e1ba26e
                ))}
              </nav>
            </div>
          )}
        </div>
      </header>

      {/* Main Content */}
      <main>{children}</main>

      {/* Footer */}
      <footer className="bg-card border-t border-border mt-20">
        <div className="max-w-7xl mx-auto px-4 sm:px-6 lg:px-8 py-12">
          <div className="grid grid-cols-1 md:grid-cols-4 gap-8">
            {/* Company Info */}
            <div className="col-span-1 md:col-span-2">
              <div className="flex items-center space-x-2 mb-4">
                <div className="w-8 h-8 bg-gradient-to-r from-primary to-primary/80 rounded-lg flex items-center justify-center">
                  <span className="text-primary-foreground font-bold text-sm">RES</span>
                </div>
                <span className="font-bold text-lg text-foreground">{companyInfo?.name || "Rotational Equipment Services"}</span>
              </div>
              <p className="text-muted-foreground mb-4">{companyInfo?.tagline || "Your trusted partner for industrial rotational equipment"}</p>
              <p className="text-sm text-muted-foreground">{companyInfo?.address || "Loading..."}</p>
              <p className="text-sm text-muted-foreground">{companyInfo?.phone || "Loading..."}</p>
              <p className="text-sm text-muted-foreground">{companyInfo?.email || "Loading..."}</p>
            </div>

            {/* Quick Links */}
            <div>
              <h3 className=" flex flex-row font-semibold text-foreground mb-4 text-2xl">Quick Links</h3>
              <ul className="flex md:flex-row md:space-x-5 flex-col space-y-2 md:space-y-0 text-xl">
                {navigation.map((item) => (
                  <li key={item.name}>
                    <Link
                      to={item.href}
                      className="text-sm text-muted-foreground hover:text-foreground transition-colors"
                    >
                      {item.name}
                    </Link>
                  </li>
                ))}
              </ul>
            </div>

            
          </div>

          <div className="border-t border-border pt-8 mt-8">
            <p className="text-center text-sm text-muted-foreground">
              © {new Date().getFullYear()} {companyInfo?.name || "Rotational Equipment Services"}. All rights reserved.
            </p>
          </div>
        </div>
      </footer>
    </div>
  );
};

export default Layout;<|MERGE_RESOLUTION|>--- conflicted
+++ resolved
@@ -228,24 +228,7 @@
                     >
                       {item.name}
                     </Link>
-<<<<<<< HEAD
-
-                    {/* Dropdown for Products in Mobile */}
-                    {item.isDropdown && (
-                      <div className="absolute left-0 z-10 mt-2 w-48 bg-card border border-border rounded-md shadow-lg overflow-hidden">
-                        {item.categories.map((category) => (
-                          <div key={category.title} className="p-4">
-                            <span className="block text-sm font-semibold text-foreground">
-                              {category.title}
-                            </span>
-                          </div>
-                        ))}
-                      </div>
-                    )}
-                  </div>
-=======
                   )
->>>>>>> 3e1ba26e
                 ))}
               </nav>
             </div>
